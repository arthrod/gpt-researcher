"""
Wrapper for langchain vector store
"""


from langchain.docstore.document import Document
from langchain.text_splitter import RecursiveCharacterTextSplitter
from langchain.vectorstores import VectorStore


class VectorStoreWrapper:
    """
    A Wrapper for LangchainVectorStore to handle GPT-Researcher Document Type
    """
<<<<<<< HEAD

=======
>>>>>>> 2f9a4795
    def __init__(self, vector_store: VectorStore):
        self.vector_store = vector_store

    def load(self, documents):
        """
        Load the documents into vector_store
        Translate to langchain doc type, split to chunks then load
        """
        langchain_documents = self._create_langchain_documents(documents)
        splitted_documents = self._split_documents(langchain_documents)
        self.vector_store.add_documents(splitted_documents)

    def _create_langchain_documents(self, data: List[Dict[str, str]]) -> List[Document]:
        """Convert GPT Researcher Document to Langchain Document"""
        return [
            Document(page_content=item["raw_content"], metadata={"source": item["url"]})
            for item in data
        ]

    def _split_documents(
        self,
        documents: list[Document],
        chunk_size: int = 1000,
        chunk_overlap: int = 200,
    ) -> list[Document]:
        """
        Split documents into smaller chunks
        """
        text_splitter = RecursiveCharacterTextSplitter(
            chunk_size=chunk_size,
            chunk_overlap=chunk_overlap,
        )
        return text_splitter.split_documents(documents)

    async def asimilarity_search(self, query, k, filter):
        """Return query by vector store"""
        results = await self.vector_store.asimilarity_search(
            query=query, k=k, filter=filter
        )
        return results<|MERGE_RESOLUTION|>--- conflicted
+++ resolved
@@ -1,7 +1,6 @@
 """
 Wrapper for langchain vector store
 """
-
 
 from langchain.docstore.document import Document
 from langchain.text_splitter import RecursiveCharacterTextSplitter
@@ -12,10 +11,7 @@
     """
     A Wrapper for LangchainVectorStore to handle GPT-Researcher Document Type
     """
-<<<<<<< HEAD
 
-=======
->>>>>>> 2f9a4795
     def __init__(self, vector_store: VectorStore):
         self.vector_store = vector_store
 
