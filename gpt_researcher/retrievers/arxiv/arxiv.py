import arxiv


class ArxivSearch:
    """
    Arxiv API Retriever
    """

    def __init__(self, query, sort="Relevance", query_domains=None):
        self.arxiv = arxiv
        self.query = query
<<<<<<< HEAD
        assert sort in ["Relevance", "SubmittedDate"], "Invalid sort criterion"
        self.sort = (
            arxiv.SortCriterion.SubmittedDate
            if sort == "SubmittedDate"
            else arxiv.SortCriterion.Relevance
        )
=======
        assert sort in ['Relevance', 'SubmittedDate'], "Invalid sort criterion"
        self.sort = arxiv.SortCriterion.SubmittedDate if sort == 'SubmittedDate' else arxiv.SortCriterion.Relevance

>>>>>>> 2f9a4795

    def search(self, max_results=5):
        """
        Performs the search
        :param query:
        :param max_results:
        :return:
        """

        arxiv_gen = list(
            arxiv.Client().results(
                self.arxiv.Search(
                    query=self.query,  # +
                    max_results=max_results,
                    sort_by=self.sort,
                )
            )
        )

        search_result = []

        for result in arxiv_gen:
            search_result.append({
                "title": result.title,
                "href": result.pdf_url,
                "body": result.summary,
            })

        return search_result<|MERGE_RESOLUTION|>--- conflicted
+++ resolved
@@ -9,18 +9,9 @@
     def __init__(self, query, sort="Relevance", query_domains=None):
         self.arxiv = arxiv
         self.query = query
-<<<<<<< HEAD
-        assert sort in ["Relevance", "SubmittedDate"], "Invalid sort criterion"
-        self.sort = (
-            arxiv.SortCriterion.SubmittedDate
-            if sort == "SubmittedDate"
-            else arxiv.SortCriterion.Relevance
-        )
-=======
         assert sort in ['Relevance', 'SubmittedDate'], "Invalid sort criterion"
         self.sort = arxiv.SortCriterion.SubmittedDate if sort == 'SubmittedDate' else arxiv.SortCriterion.Relevance
-
->>>>>>> 2f9a4795
+        
 
     def search(self, max_results=5):
         """
