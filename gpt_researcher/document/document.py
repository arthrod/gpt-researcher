--- conflicted
+++ resolved
@@ -27,13 +27,8 @@
                     file_extension = file_extension_with_dot.strip(".").lower()
                     tasks.append(self._load_document(file_path, file_extension))
 
-<<<<<<< HEAD
-        elif isinstance(self.path, str | bytes | os.PathLike):
-            for root, _dirs, files in os.walk(self.path):
-=======
         elif isinstance(self.path, (str, bytes, os.PathLike)):
             for root, dirs, files in os.walk(self.path):
->>>>>>> 2f9a4795
                 for file in files:
                     file_path = os.path.join(root, file)
                     file_name, file_extension_with_dot = os.path.splitext(file)
