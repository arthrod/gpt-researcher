--- conflicted
+++ resolved
@@ -3,12 +3,9 @@
 
 Handles intelligent tool selection using LLM analysis.
 """
+
 import json
 import logging
-<<<<<<< HEAD
-=======
-from typing import List
->>>>>>> 2f9a4795
 
 logger = logging.getLogger(__name__)
 
@@ -54,13 +51,9 @@
         if len(all_tools) < max_tools:
             max_tools = len(all_tools)
 
-<<<<<<< HEAD
         logger.info(
             f"Using LLM to select {max_tools} most relevant tools from {len(all_tools)} available"
         )
-=======
-        logger.info(f"Using LLM to select {max_tools} most relevant tools from {len(all_tools)} available")
->>>>>>> 2f9a4795
 
         # Create tool descriptions for LLM analysis
         tools_info = []
@@ -123,13 +116,9 @@
 
                 if tool_index is not None and 0 <= tool_index < len(all_tools):
                     selected_tools.append(all_tools[tool_index])
-<<<<<<< HEAD
                     logger.info(
                         f"Selected tool '{tool_name}' (score: {relevance_score}): {reason}"
                     )
-=======
-                    logger.info(f"Selected tool '{tool_name}' (score: {relevance_score}): {reason}")
->>>>>>> 2f9a4795
 
             if len(selected_tools) == 0:
                 logger.warning("No tools selected by LLM, using fallback selection")
@@ -198,7 +187,6 @@
         """
         # Define patterns for research-relevant tools
         research_patterns = [
-<<<<<<< HEAD
             "search",
             "get",
             "read",
@@ -212,10 +200,6 @@
             "view",
             "show",
             "describe",
-=======
-            'search', 'get', 'read', 'fetch', 'find', 'list', 'query',
-            'lookup', 'retrieve', 'browse', 'view', 'show', 'describe'
->>>>>>> 2f9a4795
         ]
 
         scored_tools = []
@@ -240,10 +224,6 @@
         selected_tools = [tool for tool, score in scored_tools[:max_tools]]
 
         for i, (tool, score) in enumerate(scored_tools[:max_tools]):
-<<<<<<< HEAD
             logger.info(f"Fallback selected tool {i + 1}: {tool.name} (score: {score})")
-=======
-            logger.info(f"Fallback selected tool {i+1}: {tool.name} (score: {score})")
->>>>>>> 2f9a4795
 
         return selected_tools