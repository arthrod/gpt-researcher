"""
MCP Client Management Module

Handles MCP client creation, configuration conversion, and connection management.
"""

import asyncio
import logging

from typing import Any

try:
    from langchain_mcp_adapters.client import MultiServerMCPClient

    HAS_MCP_ADAPTERS = True
except ImportError:
    HAS_MCP_ADAPTERS = False

logger = logging.getLogger(__name__)


class MCPClientManager:
    """
    Manages MCP client lifecycle and configuration.

    Responsible for:
    - Converting GPT Researcher MCP configs to langchain format
    - Creating and managing MultiServerMCPClient instances
    - Handling client cleanup and resource management
    """

    def __init__(self, mcp_configs: list[dict[str, Any]]):
        """
        Initialize the MCP client manager.

        Args:
            mcp_configs: List of MCP server configurations from GPT Researcher
        """
        self.mcp_configs = mcp_configs or []
        self._client = None
        self._client_lock = asyncio.Lock()

    def convert_configs_to_langchain_format(self) -> dict[str, dict[str, Any]]:
        """
        Convert GPT Researcher MCP configs to langchain-mcp-adapters format.

        Returns:
            Dict[str, Dict[str, Any]]: Server configurations for MultiServerMCPClient
        """
        server_configs = {}

        for i, config in enumerate(self.mcp_configs):
            # Generate server name
<<<<<<< HEAD
            server_name = config.get("name", f"mcp_server_{i + 1}")
=======
            server_name = config.get("name", f"mcp_server_{i+1}")
>>>>>>> 2f9a4795

            # Build the server config
            server_config = {}

            # Auto-detect transport type from URL if provided
            connection_url = config.get("connection_url")
            if connection_url:
                if connection_url.startswith(("wss://", "ws://")):
                    server_config["transport"] = "websocket"
                    server_config["url"] = connection_url
                elif connection_url.startswith(("https://", "http://")):
                    server_config["transport"] = "streamable_http"
                    server_config["url"] = connection_url
                else:
                    # Fallback to specified connection_type or stdio
                    connection_type = config.get("connection_type", "stdio")
                    server_config["transport"] = connection_type
                    if connection_type in ["websocket", "streamable_http", "http"]:
                        server_config["url"] = connection_url
            else:
                # No URL provided, use stdio (default) or specified connection_type
                connection_type = config.get("connection_type", "stdio")
                server_config["transport"] = connection_type

            # Handle stdio transport configuration
<<<<<<< HEAD
            if server_config.get("transport") == "stdio" and config.get("command"):
                server_config["command"] = config["command"]

                # Handle server_args
                server_args = config.get("args", [])
                if isinstance(server_args, str):
                    server_args = server_args.split()
                server_config["args"] = server_args

                # Handle environment variables
                server_env = config.get("env", {})
                if server_env:
                    server_config["env"] = server_env
=======
            if server_config.get("transport") == "stdio":
                if config.get("command"):
                    server_config["command"] = config["command"]

                    # Handle server_args
                    server_args = config.get("args", [])
                    if isinstance(server_args, str):
                        server_args = server_args.split()
                    server_config["args"] = server_args

                    # Handle environment variables
                    server_env = config.get("env", {})
                    if server_env:
                        server_config["env"] = server_env
>>>>>>> 2f9a4795

            # Add authentication if provided
            if config.get("connection_token"):
                server_config["token"] = config["connection_token"]

            server_configs[server_name] = server_config

        return server_configs

    async def get_or_create_client(self) -> object | None:
        """
        Get or create a MultiServerMCPClient with proper lifecycle management.

        Returns:
            MultiServerMCPClient: The client instance or None if creation fails
        """
        async with self._client_lock:
            if self._client is not None:
                return self._client

            if not HAS_MCP_ADAPTERS:
                logger.error("langchain-mcp-adapters not installed")
                return None

            if not self.mcp_configs:
                logger.error("No MCP server configurations found")
                return None

            try:
                # Convert configs to langchain format
                server_configs = self.convert_configs_to_langchain_format()
                logger.info(f"Creating MCP client for {len(server_configs)} server(s)")

                # Initialize the MultiServerMCPClient
                self._client = MultiServerMCPClient(server_configs)

                return self._client

            except Exception as e:
                logger.error(f"Error creating MCP client: {e}")
                return None

    async def close_client(self):
        """
        Properly close the MCP client and clean up resources.
        """
        async with self._client_lock:
            if self._client is not None:
                try:
                    # Since MultiServerMCPClient doesn't support context manager
                    # or explicit close methods in langchain-mcp-adapters 0.1.0,
                    # we just clear the reference and let garbage collection handle it
                    logger.debug("Releasing MCP client reference")
                except Exception as e:
                    logger.error(f"Error during MCP client cleanup: {e}")
                finally:
                    # Always clear the reference
                    self._client = None

    async def get_all_tools(self) -> list:
        """
        Get all available tools from MCP servers.

        Returns:
            List: All available MCP tools
        """
        client = await self.get_or_create_client()
        if not client:
            return []

        try:
            # Get tools from all servers
            all_tools = await client.get_tools()

            if all_tools:
                logger.info(f"Loaded {len(all_tools)} total tools from MCP servers")
                return all_tools
            else:
                logger.warning("No tools available from MCP servers")
                return []

        except Exception as e:
            logger.error(f"Error getting MCP tools: {e}")
            return []<|MERGE_RESOLUTION|>--- conflicted
+++ resolved
@@ -51,11 +51,7 @@
 
         for i, config in enumerate(self.mcp_configs):
             # Generate server name
-<<<<<<< HEAD
             server_name = config.get("name", f"mcp_server_{i + 1}")
-=======
-            server_name = config.get("name", f"mcp_server_{i+1}")
->>>>>>> 2f9a4795
 
             # Build the server config
             server_config = {}
@@ -81,21 +77,6 @@
                 server_config["transport"] = connection_type
 
             # Handle stdio transport configuration
-<<<<<<< HEAD
-            if server_config.get("transport") == "stdio" and config.get("command"):
-                server_config["command"] = config["command"]
-
-                # Handle server_args
-                server_args = config.get("args", [])
-                if isinstance(server_args, str):
-                    server_args = server_args.split()
-                server_config["args"] = server_args
-
-                # Handle environment variables
-                server_env = config.get("env", {})
-                if server_env:
-                    server_config["env"] = server_env
-=======
             if server_config.get("transport") == "stdio":
                 if config.get("command"):
                     server_config["command"] = config["command"]
@@ -110,7 +91,6 @@
                     server_env = config.get("env", {})
                     if server_env:
                         server_config["env"] = server_env
->>>>>>> 2f9a4795
 
             # Add authentication if provided
             if config.get("connection_token"):
