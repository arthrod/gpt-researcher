{
 "cells": [
  {
   "cell_type": "markdown",
   "id": "6ab73899",
   "metadata": {},
   "source": [
    "# Tavily Samples"
   ]
  },
  {
   "cell_type": "markdown",
   "id": "013eda36",
   "metadata": {},
   "source": [
    "## Setup"
   ]
  },
  {
   "cell_type": "code",
   "execution_count": null,
   "id": "8ad25551",
   "metadata": {
    "ExecuteTime": {
     "end_time": "2023-11-08T15:57:13.339729Z",
     "start_time": "2023-11-08T15:57:11.156595Z"
    }
   },
   "outputs": [],
   "source": [
    "# install tavily\n",
    "!pip install tavily-python"
   ]
  },
  {
   "cell_type": "code",
   "execution_count": 3,
   "id": "c0722950",
   "metadata": {
    "ExecuteTime": {
     "end_time": "2023-11-08T16:01:01.318977Z",
     "start_time": "2023-11-08T16:01:01.314688Z"
    }
   },
   "outputs": [],
   "source": [
    "# import and connect\n",
    "from tavily import TavilyClient\n",
    "\n",
    "client = TavilyClient(api_key=\"\")"
   ]
  },
  {
   "cell_type": "code",
   "execution_count": 5,
   "id": "9328a188",
   "metadata": {
    "ExecuteTime": {
     "end_time": "2023-11-08T16:02:25.587726Z",
     "start_time": "2023-11-08T16:02:18.663961Z"
    },
    "scrolled": true
   },
   "outputs": [
    {
     "data": {
      "text/plain": [
       "{'query': 'What happend in the latest burning man floods?',\n",
       " 'follow_up_questions': ['How severe were the floods at Burning Man?',\n",
       "  'What were the impacts of the floods?',\n",
       "  'How did the organizers handle the floods at Burning Man?'],\n",
       " 'answer': None,\n",
       " 'images': None,\n",
       " 'results': [{'content': \"This year’s rains opened the floodgates for Burning Man criticism  Give Newsletters Site search Vox main menu Filed under: The Burning Man flameout, explained Climate change — and schadenfreude\\xa0— finally caught up to the survivalist cosplayers. Share this story Share  Has Burning Man finally lost its glamour?  September 1, after most of the scheduled events and live performances were canceled due to the weather, Burning Man organizers closed routes in and out of the area, forcing attendees to stay behindShare Attendees look at a rainbow over flooding on a desert plain on September 1, 2023, after heavy rains turned the annual Burning Man festival site in Nevada's Black Rock desert into a mud...\",\n",
       "   'url': 'https://www.vox.com/culture/2023/9/6/23861675/burning-man-2023-mud-stranded-climate-change-playa-foot',\n",
       "   'score': 0.9797,\n",
       "   'raw_content': None},\n",
       "  {'content': 'Tens of thousands of Burning Man festivalgoers are slowly making their way home from the Nevada desert after muddy conditions from heavy rains made it nearly impossible to leave over the weekend.  according to burningman.org.  Though the death at this year\\'s Burning Man is still being investigated, a social media hoax was blamed for spreading rumors that it\\'s due to a breakout of Ebola.  \"Thank goodness this community knows how to take care of each other,\" the Instagram page for Burning Man Information Radio wrote on a post predicting more rain.News Burning Man attendees make mass exodus after being stranded in the mud at festival A caravan of festivalgoers were backed up as much as eight hours when they were finally allowed to leave...',\n",
       "   'url': 'https://www.today.com/news/what-is-burning-man-flood-death-rcna103231',\n",
       "   'score': 0.9691,\n",
       "   'raw_content': None},\n",
       "  {'content': '“It was a perfect, typical Burning Man weather until Friday — then the rain started coming down hard,\" said Phillip Martin, 37. \"Then it turned into Mud Fest.\"  After more than a half-inch (1.3 centimeters) of rain fell Friday, flooding turned the playa to foot-deep mud — closing roads and forcing burners to lean on each other for help.  ABC News Video Live Shows Election 2024 538 Stream on No longer stranded, tens of thousands clean up and head home after Burning Man floods  Mark Fromson, 54, who goes by the name “Stuffy” on the playa, had been staying in an RV, but the rains forced him to find shelter at another camp, where fellow burners provided him food and cover.RENO, Nev. -- The traffic jam leaving the Burning Man festival eased up considerably Tuesday as the exodus from the mud-caked Nevada desert entered another day following massive rain that left tens of thousands of partygoers stranded for days.',\n",
       "   'url': 'https://abcnews.go.com/US/wireStory/wait-times-exit-burning-man-drop-after-flooding-102936473',\n",
       "   'score': 0.9648,\n",
       "   'raw_content': None},\n",
       "  {'content': 'Burning Man hit by heavy rains, now mud soaked.People there told to conserve food and water as they shelter in place.(Video: Josh Keppel) pic.twitter.com/DuBj0Ejtb8  More on this story Burning Man revelers begin exodus from festival after road reopens Officials investigate death at Burning Man as thousands stranded by floods  Burning Man festival-goers trapped in desert as rain turns site to mud Tens of thousands of ‘burners’ urged to conserve food and water as rain and flash floods sweep Nevada  Burning Man festivalgoers surrounded by mud in Nevada desert – video Burning Man attendees roadblocked by climate activists: ‘They have a privileged mindset’Last year, Burning Man drew approximately 80,000 people. This year, only about 60,000 were expected - with many citing the usual heat and dust and eight-hour traffic jams when they tried to leave.',\n",
       "   'url': 'https://www.theguardian.com/culture/2023/sep/02/burning-man-festival-mud-trapped-shelter-in-place',\n",
       "   'score': 0.9618,\n",
       "   'raw_content': None},\n",
       "  {'content': 'Skip links Live Navigation menu Live Death at Burning Man investigated in US, thousands stranded by flooding  Attendees trudged through mud, many barefoot or wearing plastic bags on their feet. The revellers were urged to shelter in place and conserve food, water and other supplies.  Thousands of festivalgoers remain stranded as organisers close vehicular traffic to the festival site following storm flooding in Nevada’s desert.  Authorities in Nevada are investigating a death at the site of the Burning Man festival, where thousands of attendees remained stranded after flooding from storms swept through the Nevada desert in3 Sep 2023. Authorities in Nevada are investigating a death at the site of the Burning Man festival, where thousands of attendees remained stranded after flooding from storms swept through the ...',\n",
       "   'url': 'https://www.aljazeera.com/news/2023/9/3/death-under-investigation-after-storm-flooding-at-burning-man-festival',\n",
       "   'score': 0.9612,\n",
       "   'raw_content': None}],\n",
       " 'response_time': 6.23}"
      ]
     },
     "execution_count": 5,
     "metadata": {},
     "output_type": "execute_result"
    }
   ],
   "source": [
    "# simple query using tavily's advanced search\n",
    "client.search(\"What happend in the latest burning man floods?\", search_depth=\"advanced\")"
   ]
  },
  {
   "cell_type": "markdown",
   "id": "e98ea835",
   "metadata": {},
   "source": [
    "## Sample 1: Reseach Report using Tavily and GPT-4 with Langchain"
   ]
  },
  {
   "cell_type": "code",
   "execution_count": null,
   "id": "b7b05128",
   "metadata": {},
   "outputs": [],
   "source": [
    "# install lanchain\n",
    "!pip install langchain"
   ]
  },
  {
   "cell_type": "code",
   "execution_count": 12,
   "id": "b2246f61",
   "metadata": {
    "ExecuteTime": {
     "end_time": "2023-11-08T16:57:59.797466Z",
     "start_time": "2023-11-08T16:57:59.793194Z"
    }
   },
   "outputs": [],
   "source": [
    "# set up openai api key\n",
    "openai_api_key = \"\""
   ]
  },
  {
<<<<<<< HEAD
			"cell_type": "code",
			"execution_count": 13,
			"id": "c574f1b8",
			"metadata": {
				"ExecuteTime": {
					"end_time": "2023-11-08T16:59:03.572367Z",
					"start_time": "2023-11-08T16:58:01.823114Z"
				}
			},
			"outputs": [
				{
					"name": "stdout",
					"output_type": "stream",
					"text": [
						"# The Burning Man Festival 2023: A Festival Turned Mud Fest\n",
						"\n",
						"**Abstract:** The Burning Man Festival of 2023 in Nevada’s Black Rock desert will be remembered for a significant event: a heavy rainfall that turned the festival site into a muddy mess, testing the community spirit of the annual event attendees and stranding tens of thousands of festival-goers. \n",
						"\n",
						"**Keywords:** Burning Man Festival, flooding, rainfall, mud, community spirit, Nevada, Black Rock desert, stranded attendees, shelter\n",
						"\n",
						"---\n",
						"## 1. Introduction\n",
						"\n",
						"The Burning Man Festival, an annual event known for its art installations, free spirit, and community ethos, faced an unprecedented challenge in 2023 due to heavy rains that flooded the festival site, turning it into a foot-deep mud pit[^1^][^2^]. The festival, held in Nevada's Black Rock desert, is known for its harsh weather conditions, including heat and dust, but this was the first time the event was affected to such an extent by rainfall[^4^].\n",
						"\n",
						"## 2. Impact of the Rain\n",
						"\n",
						"The heavy rains started on Friday, and more than a half-inch of rain fell, leading to flooding that turned the playa into a foot-deep mud pit[^2^]. The roads were closed due to the muddy conditions, stranding tens of thousands of festival-goers[^2^][^5^]. The burners, as the attendees are known, were forced to lean on each other for help[^2^].\n",
						"\n",
						"## 3. Community Spirit Tested\n",
						"\n",
						"The unexpected weather conditions put the Burning Man community spirit to the test[^1^]. Festival-goers found themselves sheltering in place, conserving food and water, and helping each other out[^3^]. For instance, Mark Fromson, who had been staying in an RV, was forced to find shelter at another camp due to the rains, where fellow burners provided him with food and cover[^2^].\n",
						"\n",
						"## 4. Exodus After Rain\n",
						"\n",
						"Despite the challenges, the festival-goers made the best of the situation. Once the rain stopped and things dried up a bit, the party quickly resumed[^3^]. A day later than scheduled, the massive wooden effigy known as the Man was set ablaze[^5^]. As the situation improved, thousands of Burning Man attendees began their mass exodus from the festival site[^5^].\n",
						"\n",
						"## 5. Conclusion\n",
						"\n",
						"The Burning Man Festival of 2023 will be remembered for the community spirit shown by the attendees in the face of heavy rainfall and flooding. Although the event was marred by the weather, the festival-goers managed to make the best of the situation, demonstrating the resilience and camaraderie that the Burning Man Festival is known for.\n",
						"\n",
						"---\n",
						"**References**\n",
						"\n",
						"[^1^]: \"Attendees walk through a muddy desert plain...\" NPR. 2023. https://www.npr.org/2023/09/02/1197441202/burning-man-festival-rains-floods-stranded-nevada.\n",
						"\n",
						"[^2^]: “'It was a perfect, typical Burning Man weather until Friday...'\" ABC News. 2023. https://abcnews.go.com/US/wireStory/wait-times-exit-burning-man-drop-after-flooding-102936473.\n",
						"\n",
						"[^3^]: \"The latest on the Burning Man flooding...\" WUNC. 2023. https://www.wunc.org/2023-09-03/the-latest-on-the-burning-man-flooding.\n",
						"\n",
						"[^4^]: \"Burning Man hit by heavy rains, now mud soaked...\" The Guardian. 2023. https://www.theguardian.com/culture/2023/sep/02/burning-man-festival-mud-trapped-shelter-in-place.\n",
						"\n",
						"[^5^]: \"One day later than scheduled, the massive wooden effigy known as the Man was set ablaze...\" CNN. 2023. https://www.cnn.com/2023/09/05/us/burning-man-storms-shelter-exodus-tuesday/index.html.\n"
					]
				}
			],
			"source": [
				"# libraries\n",
				"from langchain.adapters.openai import convert_openai_messages\n",
				"from langchain_community.chat_models import ChatOpenAI\n",
				"\n",
				"# setup query\n",
				"query = \"What happend in the latest burning man floods?\"\n",
				"\n",
				"# run tavily search\n",
				"content = client.search(query, search_depth=\"advanced\")[\"results\"]\n",
				"\n",
				"# setup prompt\n",
				"prompt = [{\n",
				"    \"role\": \"system\",\n",
				"    \"content\":  f'You are an AI critical thinker research assistant. '\\\n",
				"                f'Your sole purpose is to write well written, critically acclaimed,'\\\n",
				"                f'objective and structured reports on given text.'\n",
				"}, {\n",
				"    \"role\": \"user\",\n",
				"    \"content\": f'Information: \"\"\"{content}\"\"\"\\n\\n' \\\n",
				"               f'Using the above information, answer the following'\\\n",
				"               f'query: \"{query}\" in a detailed report --'\\\n",
				"               f'Please use MLA format and markdown syntax.'\n",
				"}]\n",
				"\n",
				"# run gpt-4\n",
				"lc_messages = convert_openai_messages(prompt)\n",
				"report = (\n",
				"    ChatOpenAI(model=\"gpt-4\", openai_api_key=openai_api_key).invoke(lc_messages).content\n",
				")\n",
				"\n",
				"# print report\n",
				"print(report)"
			]
		},
=======
   "cell_type": "code",
   "execution_count": 13,
   "id": "c574f1b8",
   "metadata": {
    "ExecuteTime": {
     "end_time": "2023-11-08T16:59:03.572367Z",
     "start_time": "2023-11-08T16:58:01.823114Z"
    }
   },
   "outputs": [
    {
     "name": "stdout",
     "output_type": "stream",
     "text": [
      "# The Burning Man Festival 2023: A Festival Turned Mud Fest\n",
      "\n",
      "**Abstract:** The Burning Man Festival of 2023 in Nevada’s Black Rock desert will be remembered for a significant event: a heavy rainfall that turned the festival site into a muddy mess, testing the community spirit of the annual event attendees and stranding tens of thousands of festival-goers. \n",
      "\n",
      "**Keywords:** Burning Man Festival, flooding, rainfall, mud, community spirit, Nevada, Black Rock desert, stranded attendees, shelter\n",
      "\n",
      "---\n",
      "## 1. Introduction\n",
      "\n",
      "The Burning Man Festival, an annual event known for its art installations, free spirit, and community ethos, faced an unprecedented challenge in 2023 due to heavy rains that flooded the festival site, turning it into a foot-deep mud pit[^1^][^2^]. The festival, held in Nevada's Black Rock desert, is known for its harsh weather conditions, including heat and dust, but this was the first time the event was affected to such an extent by rainfall[^4^].\n",
      "\n",
      "## 2. Impact of the Rain\n",
      "\n",
      "The heavy rains started on Friday, and more than a half-inch of rain fell, leading to flooding that turned the playa into a foot-deep mud pit[^2^]. The roads were closed due to the muddy conditions, stranding tens of thousands of festival-goers[^2^][^5^]. The burners, as the attendees are known, were forced to lean on each other for help[^2^].\n",
      "\n",
      "## 3. Community Spirit Tested\n",
      "\n",
      "The unexpected weather conditions put the Burning Man community spirit to the test[^1^]. Festival-goers found themselves sheltering in place, conserving food and water, and helping each other out[^3^]. For instance, Mark Fromson, who had been staying in an RV, was forced to find shelter at another camp due to the rains, where fellow burners provided him with food and cover[^2^].\n",
      "\n",
      "## 4. Exodus After Rain\n",
      "\n",
      "Despite the challenges, the festival-goers made the best of the situation. Once the rain stopped and things dried up a bit, the party quickly resumed[^3^]. A day later than scheduled, the massive wooden effigy known as the Man was set ablaze[^5^]. As the situation improved, thousands of Burning Man attendees began their mass exodus from the festival site[^5^].\n",
      "\n",
      "## 5. Conclusion\n",
      "\n",
      "The Burning Man Festival of 2023 will be remembered for the community spirit shown by the attendees in the face of heavy rainfall and flooding. Although the event was marred by the weather, the festival-goers managed to make the best of the situation, demonstrating the resilience and camaraderie that the Burning Man Festival is known for.\n",
      "\n",
      "---\n",
      "**References**\n",
      "\n",
      "[^1^]: \"Attendees walk through a muddy desert plain...\" NPR. 2023. https://www.npr.org/2023/09/02/1197441202/burning-man-festival-rains-floods-stranded-nevada.\n",
      "\n",
      "[^2^]: “'It was a perfect, typical Burning Man weather until Friday...'\" ABC News. 2023. https://abcnews.go.com/US/wireStory/wait-times-exit-burning-man-drop-after-flooding-102936473.\n",
      "\n",
      "[^3^]: \"The latest on the Burning Man flooding...\" WUNC. 2023. https://www.wunc.org/2023-09-03/the-latest-on-the-burning-man-flooding.\n",
      "\n",
      "[^4^]: \"Burning Man hit by heavy rains, now mud soaked...\" The Guardian. 2023. https://www.theguardian.com/culture/2023/sep/02/burning-man-festival-mud-trapped-shelter-in-place.\n",
      "\n",
      "[^5^]: \"One day later than scheduled, the massive wooden effigy known as the Man was set ablaze...\" CNN. 2023. https://www.cnn.com/2023/09/05/us/burning-man-storms-shelter-exodus-tuesday/index.html.\n"
     ]
    }
   ],
   "source": [
    "# libraries\n",
    "from langchain.adapters.openai import convert_openai_messages\n",
    "from langchain_community.chat_models import ChatOpenAI\n",
    "\n",
    "# setup query\n",
    "query = \"What happend in the latest burning man floods?\"\n",
    "\n",
    "# run tavily search\n",
    "content = client.search(query, search_depth=\"advanced\")[\"results\"]\n",
    "\n",
    "# setup prompt\n",
    "prompt = [{\n",
    "    \"role\": \"system\",\n",
    "    \"content\":  'You are an AI critical thinker research assistant. '\\\n",
    "                'Your sole purpose is to write well written, critically acclaimed,'\\\n",
    "                'objective and structured reports on given text.'\n",
    "}, {\n",
    "    \"role\": \"user\",\n",
    "    \"content\": f'Information: \"\"\"{content}\"\"\"\\n\\n' \\\n",
    "               f'Using the above information, answer the following'\\\n",
    "               f'query: \"{query}\" in a detailed report --'\\\n",
    "               f'Please use MLA format and markdown syntax.'\n",
    "}]\n",
    "\n",
    "# run gpt-4\n",
    "lc_messages = convert_openai_messages(prompt)\n",
    "report = ChatOpenAI(model='gpt-4',openai_api_key=openai_api_key).invoke(lc_messages).content\n",
    "\n",
    "# print report\n",
    "print(report)\n"
   ]
  },
>>>>>>> 2f9a4795
  {
   "cell_type": "code",
   "execution_count": null,
   "id": "c679fbfe",
   "metadata": {},
   "outputs": [],
   "source": []
  }
 ],
 "metadata": {
  "kernelspec": {
   "display_name": "Python 3 (ipykernel)",
   "language": "python",
   "name": "python3"
  },
  "language_info": {
   "codemirror_mode": {
    "name": "ipython",
    "version": 3
   },
   "file_extension": ".py",
   "mimetype": "text/x-python",
   "name": "python",
   "nbconvert_exporter": "python",
   "pygments_lexer": "ipython3",
   "version": "3.10.6"
  }
 },
 "nbformat": 4,
 "nbformat_minor": 5
}<|MERGE_RESOLUTION|>--- conflicted
+++ resolved
@@ -1,146 +1,132 @@
 {
- "cells": [
-  {
-   "cell_type": "markdown",
-   "id": "6ab73899",
-   "metadata": {},
-   "source": [
-    "# Tavily Samples"
-   ]
-  },
-  {
-   "cell_type": "markdown",
-   "id": "013eda36",
-   "metadata": {},
-   "source": [
-    "## Setup"
-   ]
-  },
-  {
-   "cell_type": "code",
-   "execution_count": null,
-   "id": "8ad25551",
-   "metadata": {
-    "ExecuteTime": {
-     "end_time": "2023-11-08T15:57:13.339729Z",
-     "start_time": "2023-11-08T15:57:11.156595Z"
-    }
-   },
-   "outputs": [],
-   "source": [
-    "# install tavily\n",
-    "!pip install tavily-python"
-   ]
-  },
-  {
-   "cell_type": "code",
-   "execution_count": 3,
-   "id": "c0722950",
-   "metadata": {
-    "ExecuteTime": {
-     "end_time": "2023-11-08T16:01:01.318977Z",
-     "start_time": "2023-11-08T16:01:01.314688Z"
-    }
-   },
-   "outputs": [],
-   "source": [
-    "# import and connect\n",
-    "from tavily import TavilyClient\n",
-    "\n",
-    "client = TavilyClient(api_key=\"\")"
-   ]
-  },
-  {
-   "cell_type": "code",
-   "execution_count": 5,
-   "id": "9328a188",
-   "metadata": {
-    "ExecuteTime": {
-     "end_time": "2023-11-08T16:02:25.587726Z",
-     "start_time": "2023-11-08T16:02:18.663961Z"
-    },
-    "scrolled": true
-   },
-   "outputs": [
-    {
-     "data": {
-      "text/plain": [
-       "{'query': 'What happend in the latest burning man floods?',\n",
-       " 'follow_up_questions': ['How severe were the floods at Burning Man?',\n",
-       "  'What were the impacts of the floods?',\n",
-       "  'How did the organizers handle the floods at Burning Man?'],\n",
-       " 'answer': None,\n",
-       " 'images': None,\n",
-       " 'results': [{'content': \"This year’s rains opened the floodgates for Burning Man criticism  Give Newsletters Site search Vox main menu Filed under: The Burning Man flameout, explained Climate change — and schadenfreude\\xa0— finally caught up to the survivalist cosplayers. Share this story Share  Has Burning Man finally lost its glamour?  September 1, after most of the scheduled events and live performances were canceled due to the weather, Burning Man organizers closed routes in and out of the area, forcing attendees to stay behindShare Attendees look at a rainbow over flooding on a desert plain on September 1, 2023, after heavy rains turned the annual Burning Man festival site in Nevada's Black Rock desert into a mud...\",\n",
-       "   'url': 'https://www.vox.com/culture/2023/9/6/23861675/burning-man-2023-mud-stranded-climate-change-playa-foot',\n",
-       "   'score': 0.9797,\n",
-       "   'raw_content': None},\n",
-       "  {'content': 'Tens of thousands of Burning Man festivalgoers are slowly making their way home from the Nevada desert after muddy conditions from heavy rains made it nearly impossible to leave over the weekend.  according to burningman.org.  Though the death at this year\\'s Burning Man is still being investigated, a social media hoax was blamed for spreading rumors that it\\'s due to a breakout of Ebola.  \"Thank goodness this community knows how to take care of each other,\" the Instagram page for Burning Man Information Radio wrote on a post predicting more rain.News Burning Man attendees make mass exodus after being stranded in the mud at festival A caravan of festivalgoers were backed up as much as eight hours when they were finally allowed to leave...',\n",
-       "   'url': 'https://www.today.com/news/what-is-burning-man-flood-death-rcna103231',\n",
-       "   'score': 0.9691,\n",
-       "   'raw_content': None},\n",
-       "  {'content': '“It was a perfect, typical Burning Man weather until Friday — then the rain started coming down hard,\" said Phillip Martin, 37. \"Then it turned into Mud Fest.\"  After more than a half-inch (1.3 centimeters) of rain fell Friday, flooding turned the playa to foot-deep mud — closing roads and forcing burners to lean on each other for help.  ABC News Video Live Shows Election 2024 538 Stream on No longer stranded, tens of thousands clean up and head home after Burning Man floods  Mark Fromson, 54, who goes by the name “Stuffy” on the playa, had been staying in an RV, but the rains forced him to find shelter at another camp, where fellow burners provided him food and cover.RENO, Nev. -- The traffic jam leaving the Burning Man festival eased up considerably Tuesday as the exodus from the mud-caked Nevada desert entered another day following massive rain that left tens of thousands of partygoers stranded for days.',\n",
-       "   'url': 'https://abcnews.go.com/US/wireStory/wait-times-exit-burning-man-drop-after-flooding-102936473',\n",
-       "   'score': 0.9648,\n",
-       "   'raw_content': None},\n",
-       "  {'content': 'Burning Man hit by heavy rains, now mud soaked.People there told to conserve food and water as they shelter in place.(Video: Josh Keppel) pic.twitter.com/DuBj0Ejtb8  More on this story Burning Man revelers begin exodus from festival after road reopens Officials investigate death at Burning Man as thousands stranded by floods  Burning Man festival-goers trapped in desert as rain turns site to mud Tens of thousands of ‘burners’ urged to conserve food and water as rain and flash floods sweep Nevada  Burning Man festivalgoers surrounded by mud in Nevada desert – video Burning Man attendees roadblocked by climate activists: ‘They have a privileged mindset’Last year, Burning Man drew approximately 80,000 people. This year, only about 60,000 were expected - with many citing the usual heat and dust and eight-hour traffic jams when they tried to leave.',\n",
-       "   'url': 'https://www.theguardian.com/culture/2023/sep/02/burning-man-festival-mud-trapped-shelter-in-place',\n",
-       "   'score': 0.9618,\n",
-       "   'raw_content': None},\n",
-       "  {'content': 'Skip links Live Navigation menu Live Death at Burning Man investigated in US, thousands stranded by flooding  Attendees trudged through mud, many barefoot or wearing plastic bags on their feet. The revellers were urged to shelter in place and conserve food, water and other supplies.  Thousands of festivalgoers remain stranded as organisers close vehicular traffic to the festival site following storm flooding in Nevada’s desert.  Authorities in Nevada are investigating a death at the site of the Burning Man festival, where thousands of attendees remained stranded after flooding from storms swept through the Nevada desert in3 Sep 2023. Authorities in Nevada are investigating a death at the site of the Burning Man festival, where thousands of attendees remained stranded after flooding from storms swept through the ...',\n",
-       "   'url': 'https://www.aljazeera.com/news/2023/9/3/death-under-investigation-after-storm-flooding-at-burning-man-festival',\n",
-       "   'score': 0.9612,\n",
-       "   'raw_content': None}],\n",
-       " 'response_time': 6.23}"
-      ]
-     },
-     "execution_count": 5,
-     "metadata": {},
-     "output_type": "execute_result"
-    }
-   ],
-   "source": [
-    "# simple query using tavily's advanced search\n",
-    "client.search(\"What happend in the latest burning man floods?\", search_depth=\"advanced\")"
-   ]
-  },
-  {
-   "cell_type": "markdown",
-   "id": "e98ea835",
-   "metadata": {},
-   "source": [
-    "## Sample 1: Reseach Report using Tavily and GPT-4 with Langchain"
-   ]
-  },
-  {
-   "cell_type": "code",
-   "execution_count": null,
-   "id": "b7b05128",
-   "metadata": {},
-   "outputs": [],
-   "source": [
-    "# install lanchain\n",
-    "!pip install langchain"
-   ]
-  },
-  {
-   "cell_type": "code",
-   "execution_count": 12,
-   "id": "b2246f61",
-   "metadata": {
-    "ExecuteTime": {
-     "end_time": "2023-11-08T16:57:59.797466Z",
-     "start_time": "2023-11-08T16:57:59.793194Z"
-    }
-   },
-   "outputs": [],
-   "source": [
-    "# set up openai api key\n",
-    "openai_api_key = \"\""
-   ]
-  },
-  {
-<<<<<<< HEAD
+	"cells": [
+		{
+			"cell_type": "markdown",
+			"id": "6ab73899",
+			"metadata": {},
+			"source": ["# Tavily Samples"]
+		},
+		{
+			"cell_type": "markdown",
+			"id": "013eda36",
+			"metadata": {},
+			"source": ["## Setup"]
+		},
+		{
+			"cell_type": "code",
+			"execution_count": null,
+			"id": "8ad25551",
+			"metadata": {
+				"ExecuteTime": {
+					"end_time": "2023-11-08T15:57:13.339729Z",
+					"start_time": "2023-11-08T15:57:11.156595Z"
+				}
+			},
+			"outputs": [],
+			"source": ["# install tavily\n", "!pip install tavily-python"]
+		},
+		{
+			"cell_type": "code",
+			"execution_count": 3,
+			"id": "c0722950",
+			"metadata": {
+				"ExecuteTime": {
+					"end_time": "2023-11-08T16:01:01.318977Z",
+					"start_time": "2023-11-08T16:01:01.314688Z"
+				}
+			},
+			"outputs": [],
+			"source": [
+				"# import and connect\n",
+				"from tavily import TavilyClient\n",
+				"\n",
+				"client = TavilyClient(api_key=\"\")"
+			]
+		},
+		{
+			"cell_type": "code",
+			"execution_count": 5,
+			"id": "9328a188",
+			"metadata": {
+				"ExecuteTime": {
+					"end_time": "2023-11-08T16:02:25.587726Z",
+					"start_time": "2023-11-08T16:02:18.663961Z"
+				},
+				"scrolled": true
+			},
+			"outputs": [
+				{
+					"data": {
+						"text/plain": [
+							"{'query': 'What happend in the latest burning man floods?',\n",
+							" 'follow_up_questions': ['How severe were the floods at Burning Man?',\n",
+							"  'What were the impacts of the floods?',\n",
+							"  'How did the organizers handle the floods at Burning Man?'],\n",
+							" 'answer': None,\n",
+							" 'images': None,\n",
+							" 'results': [{'content': \"This year’s rains opened the floodgates for Burning Man criticism  Give Newsletters Site search Vox main menu Filed under: The Burning Man flameout, explained Climate change — and schadenfreude\\xa0— finally caught up to the survivalist cosplayers. Share this story Share  Has Burning Man finally lost its glamour?  September 1, after most of the scheduled events and live performances were canceled due to the weather, Burning Man organizers closed routes in and out of the area, forcing attendees to stay behindShare Attendees look at a rainbow over flooding on a desert plain on September 1, 2023, after heavy rains turned the annual Burning Man festival site in Nevada's Black Rock desert into a mud...\",\n",
+							"   'url': 'https://www.vox.com/culture/2023/9/6/23861675/burning-man-2023-mud-stranded-climate-change-playa-foot',\n",
+							"   'score': 0.9797,\n",
+							"   'raw_content': None},\n",
+							"  {'content': 'Tens of thousands of Burning Man festivalgoers are slowly making their way home from the Nevada desert after muddy conditions from heavy rains made it nearly impossible to leave over the weekend.  according to burningman.org.  Though the death at this year\\'s Burning Man is still being investigated, a social media hoax was blamed for spreading rumors that it\\'s due to a breakout of Ebola.  \"Thank goodness this community knows how to take care of each other,\" the Instagram page for Burning Man Information Radio wrote on a post predicting more rain.News Burning Man attendees make mass exodus after being stranded in the mud at festival A caravan of festivalgoers were backed up as much as eight hours when they were finally allowed to leave...',\n",
+							"   'url': 'https://www.today.com/news/what-is-burning-man-flood-death-rcna103231',\n",
+							"   'score': 0.9691,\n",
+							"   'raw_content': None},\n",
+							"  {'content': '“It was a perfect, typical Burning Man weather until Friday — then the rain started coming down hard,\" said Phillip Martin, 37. \"Then it turned into Mud Fest.\"  After more than a half-inch (1.3 centimeters) of rain fell Friday, flooding turned the playa to foot-deep mud — closing roads and forcing burners to lean on each other for help.  ABC News Video Live Shows Election 2024 538 Stream on No longer stranded, tens of thousands clean up and head home after Burning Man floods  Mark Fromson, 54, who goes by the name “Stuffy” on the playa, had been staying in an RV, but the rains forced him to find shelter at another camp, where fellow burners provided him food and cover.RENO, Nev. -- The traffic jam leaving the Burning Man festival eased up considerably Tuesday as the exodus from the mud-caked Nevada desert entered another day following massive rain that left tens of thousands of partygoers stranded for days.',\n",
+							"   'url': 'https://abcnews.go.com/US/wireStory/wait-times-exit-burning-man-drop-after-flooding-102936473',\n",
+							"   'score': 0.9648,\n",
+							"   'raw_content': None},\n",
+							"  {'content': 'Burning Man hit by heavy rains, now mud soaked.People there told to conserve food and water as they shelter in place.(Video: Josh Keppel) pic.twitter.com/DuBj0Ejtb8  More on this story Burning Man revelers begin exodus from festival after road reopens Officials investigate death at Burning Man as thousands stranded by floods  Burning Man festival-goers trapped in desert as rain turns site to mud Tens of thousands of ‘burners’ urged to conserve food and water as rain and flash floods sweep Nevada  Burning Man festivalgoers surrounded by mud in Nevada desert – video Burning Man attendees roadblocked by climate activists: ‘They have a privileged mindset’Last year, Burning Man drew approximately 80,000 people. This year, only about 60,000 were expected - with many citing the usual heat and dust and eight-hour traffic jams when they tried to leave.',\n",
+							"   'url': 'https://www.theguardian.com/culture/2023/sep/02/burning-man-festival-mud-trapped-shelter-in-place',\n",
+							"   'score': 0.9618,\n",
+							"   'raw_content': None},\n",
+							"  {'content': 'Skip links Live Navigation menu Live Death at Burning Man investigated in US, thousands stranded by flooding  Attendees trudged through mud, many barefoot or wearing plastic bags on their feet. The revellers were urged to shelter in place and conserve food, water and other supplies.  Thousands of festivalgoers remain stranded as organisers close vehicular traffic to the festival site following storm flooding in Nevada’s desert.  Authorities in Nevada are investigating a death at the site of the Burning Man festival, where thousands of attendees remained stranded after flooding from storms swept through the Nevada desert in3 Sep 2023. Authorities in Nevada are investigating a death at the site of the Burning Man festival, where thousands of attendees remained stranded after flooding from storms swept through the ...',\n",
+							"   'url': 'https://www.aljazeera.com/news/2023/9/3/death-under-investigation-after-storm-flooding-at-burning-man-festival',\n",
+							"   'score': 0.9612,\n",
+							"   'raw_content': None}],\n",
+							" 'response_time': 6.23}"
+						]
+					},
+					"execution_count": 5,
+					"metadata": {},
+					"output_type": "execute_result"
+				}
+			],
+			"source": [
+				"# simple query using tavily's advanced search\n",
+				"client.search(\"What happend in the latest burning man floods?\", search_depth=\"advanced\")"
+			]
+		},
+		{
+			"cell_type": "markdown",
+			"id": "e98ea835",
+			"metadata": {},
+			"source": [
+				"## Sample 1: Reseach Report using Tavily and GPT-4 with Langchain"
+			]
+		},
+		{
+			"cell_type": "code",
+			"execution_count": null,
+			"id": "b7b05128",
+			"metadata": {},
+			"outputs": [],
+			"source": ["# install lanchain\n", "!pip install langchain"]
+		},
+		{
+			"cell_type": "code",
+			"execution_count": 12,
+			"id": "b2246f61",
+			"metadata": {
+				"ExecuteTime": {
+					"end_time": "2023-11-08T16:57:59.797466Z",
+					"start_time": "2023-11-08T16:57:59.793194Z"
+				}
+			},
+			"outputs": [],
+			"source": ["# set up openai api key\n", "openai_api_key = \"\""]
+		},
+		{
 			"cell_type": "code",
 			"execution_count": 13,
 			"id": "c574f1b8",
@@ -232,125 +218,34 @@
 				"print(report)"
 			]
 		},
-=======
-   "cell_type": "code",
-   "execution_count": 13,
-   "id": "c574f1b8",
-   "metadata": {
-    "ExecuteTime": {
-     "end_time": "2023-11-08T16:59:03.572367Z",
-     "start_time": "2023-11-08T16:58:01.823114Z"
-    }
-   },
-   "outputs": [
-    {
-     "name": "stdout",
-     "output_type": "stream",
-     "text": [
-      "# The Burning Man Festival 2023: A Festival Turned Mud Fest\n",
-      "\n",
-      "**Abstract:** The Burning Man Festival of 2023 in Nevada’s Black Rock desert will be remembered for a significant event: a heavy rainfall that turned the festival site into a muddy mess, testing the community spirit of the annual event attendees and stranding tens of thousands of festival-goers. \n",
-      "\n",
-      "**Keywords:** Burning Man Festival, flooding, rainfall, mud, community spirit, Nevada, Black Rock desert, stranded attendees, shelter\n",
-      "\n",
-      "---\n",
-      "## 1. Introduction\n",
-      "\n",
-      "The Burning Man Festival, an annual event known for its art installations, free spirit, and community ethos, faced an unprecedented challenge in 2023 due to heavy rains that flooded the festival site, turning it into a foot-deep mud pit[^1^][^2^]. The festival, held in Nevada's Black Rock desert, is known for its harsh weather conditions, including heat and dust, but this was the first time the event was affected to such an extent by rainfall[^4^].\n",
-      "\n",
-      "## 2. Impact of the Rain\n",
-      "\n",
-      "The heavy rains started on Friday, and more than a half-inch of rain fell, leading to flooding that turned the playa into a foot-deep mud pit[^2^]. The roads were closed due to the muddy conditions, stranding tens of thousands of festival-goers[^2^][^5^]. The burners, as the attendees are known, were forced to lean on each other for help[^2^].\n",
-      "\n",
-      "## 3. Community Spirit Tested\n",
-      "\n",
-      "The unexpected weather conditions put the Burning Man community spirit to the test[^1^]. Festival-goers found themselves sheltering in place, conserving food and water, and helping each other out[^3^]. For instance, Mark Fromson, who had been staying in an RV, was forced to find shelter at another camp due to the rains, where fellow burners provided him with food and cover[^2^].\n",
-      "\n",
-      "## 4. Exodus After Rain\n",
-      "\n",
-      "Despite the challenges, the festival-goers made the best of the situation. Once the rain stopped and things dried up a bit, the party quickly resumed[^3^]. A day later than scheduled, the massive wooden effigy known as the Man was set ablaze[^5^]. As the situation improved, thousands of Burning Man attendees began their mass exodus from the festival site[^5^].\n",
-      "\n",
-      "## 5. Conclusion\n",
-      "\n",
-      "The Burning Man Festival of 2023 will be remembered for the community spirit shown by the attendees in the face of heavy rainfall and flooding. Although the event was marred by the weather, the festival-goers managed to make the best of the situation, demonstrating the resilience and camaraderie that the Burning Man Festival is known for.\n",
-      "\n",
-      "---\n",
-      "**References**\n",
-      "\n",
-      "[^1^]: \"Attendees walk through a muddy desert plain...\" NPR. 2023. https://www.npr.org/2023/09/02/1197441202/burning-man-festival-rains-floods-stranded-nevada.\n",
-      "\n",
-      "[^2^]: “'It was a perfect, typical Burning Man weather until Friday...'\" ABC News. 2023. https://abcnews.go.com/US/wireStory/wait-times-exit-burning-man-drop-after-flooding-102936473.\n",
-      "\n",
-      "[^3^]: \"The latest on the Burning Man flooding...\" WUNC. 2023. https://www.wunc.org/2023-09-03/the-latest-on-the-burning-man-flooding.\n",
-      "\n",
-      "[^4^]: \"Burning Man hit by heavy rains, now mud soaked...\" The Guardian. 2023. https://www.theguardian.com/culture/2023/sep/02/burning-man-festival-mud-trapped-shelter-in-place.\n",
-      "\n",
-      "[^5^]: \"One day later than scheduled, the massive wooden effigy known as the Man was set ablaze...\" CNN. 2023. https://www.cnn.com/2023/09/05/us/burning-man-storms-shelter-exodus-tuesday/index.html.\n"
-     ]
-    }
-   ],
-   "source": [
-    "# libraries\n",
-    "from langchain.adapters.openai import convert_openai_messages\n",
-    "from langchain_community.chat_models import ChatOpenAI\n",
-    "\n",
-    "# setup query\n",
-    "query = \"What happend in the latest burning man floods?\"\n",
-    "\n",
-    "# run tavily search\n",
-    "content = client.search(query, search_depth=\"advanced\")[\"results\"]\n",
-    "\n",
-    "# setup prompt\n",
-    "prompt = [{\n",
-    "    \"role\": \"system\",\n",
-    "    \"content\":  'You are an AI critical thinker research assistant. '\\\n",
-    "                'Your sole purpose is to write well written, critically acclaimed,'\\\n",
-    "                'objective and structured reports on given text.'\n",
-    "}, {\n",
-    "    \"role\": \"user\",\n",
-    "    \"content\": f'Information: \"\"\"{content}\"\"\"\\n\\n' \\\n",
-    "               f'Using the above information, answer the following'\\\n",
-    "               f'query: \"{query}\" in a detailed report --'\\\n",
-    "               f'Please use MLA format and markdown syntax.'\n",
-    "}]\n",
-    "\n",
-    "# run gpt-4\n",
-    "lc_messages = convert_openai_messages(prompt)\n",
-    "report = ChatOpenAI(model='gpt-4',openai_api_key=openai_api_key).invoke(lc_messages).content\n",
-    "\n",
-    "# print report\n",
-    "print(report)\n"
-   ]
-  },
->>>>>>> 2f9a4795
-  {
-   "cell_type": "code",
-   "execution_count": null,
-   "id": "c679fbfe",
-   "metadata": {},
-   "outputs": [],
-   "source": []
-  }
- ],
- "metadata": {
-  "kernelspec": {
-   "display_name": "Python 3 (ipykernel)",
-   "language": "python",
-   "name": "python3"
-  },
-  "language_info": {
-   "codemirror_mode": {
-    "name": "ipython",
-    "version": 3
-   },
-   "file_extension": ".py",
-   "mimetype": "text/x-python",
-   "name": "python",
-   "nbconvert_exporter": "python",
-   "pygments_lexer": "ipython3",
-   "version": "3.10.6"
-  }
- },
- "nbformat": 4,
- "nbformat_minor": 5
+		{
+			"cell_type": "code",
+			"execution_count": null,
+			"id": "c679fbfe",
+			"metadata": {},
+			"outputs": [],
+			"source": []
+		}
+	],
+	"metadata": {
+		"kernelspec": {
+			"display_name": "Python 3 (ipykernel)",
+			"language": "python",
+			"name": "python3"
+		},
+		"language_info": {
+			"codemirror_mode": {
+				"name": "ipython",
+				"version": 3
+			},
+			"file_extension": ".py",
+			"mimetype": "text/x-python",
+			"name": "python",
+			"nbconvert_exporter": "python",
+			"pygments_lexer": "ipython3",
+			"version": "3.10.6"
+		}
+	},
+	"nbformat": 4,
+	"nbformat_minor": 5
 }