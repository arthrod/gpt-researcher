--- conflicted
+++ resolved
@@ -1,5 +1,4 @@
 {
-<<<<<<< HEAD
 	"nbformat": 4,
 	"nbformat_minor": 0,
 	"metadata": {
@@ -81,88 +80,4 @@
 			"outputs": []
 		}
 	]
-=======
- "cells": [
-  {
-   "cell_type": "code",
-   "execution_count": 1,
-   "metadata": {
-    "id": "byPgKYhAE6gn"
-   },
-   "outputs": [],
-   "source": [
-    "import os\n",
-    "assert os.getenv('OPENAI_API_KEY'), 'Set OPENAI_API_KEY in your environment'\n",
-    "assert os.getenv('TAVILY_API_KEY'), 'Set TAVILY_API_KEY in your environment'  # Get one at https://app.tavily.com\n"
-  },
-  {
-   "cell_type": "code",
-   "execution_count": null,
-   "metadata": {
-    "id": "-rXET3OZLxwH"
-   },
-   "outputs": [],
-   "source": [
-    "!pip install -U gpt-researcher nest_asyncio"
-   ]
-  },
-  {
-   "cell_type": "code",
-   "execution_count": null,
-   "metadata": {
-    "id": "KWZe2InrL0ji"
-   },
-   "outputs": [],
-   "source": [
-    "import nest_asyncio # required for notebooks\n",
-    "nest_asyncio.apply()\n",
-    "\n",
-    "from gpt_researcher import GPTResearcher\n",
-    "import asyncio\n",
-    "\n",
-    "async def get_report(query: str, report_type: str) -> str:\n",
-    "    researcher = GPTResearcher(query, report_type)\n",
-    "    research_result = await researcher.conduct_research()\n",
-    "    report = await researcher.write_report()\n",
-    "\n",
-    "    # Get additional information\n",
-    "    research_context = researcher.get_research_context()\n",
-    "    research_costs = researcher.get_costs()\n",
-    "    research_images = researcher.get_research_images()\n",
-    "    research_sources = researcher.get_research_sources()\n",
-    "\n",
-    "    return report, research_context, research_costs, research_images, research_sources\n",
-    "\n",
-    "if __name__ == \"__main__\":\n",
-    "    query = \"Should I invest in Nvidia?\"\n",
-    "    report_type = \"research_report\"\n",
-    "\n",
-    "    report, context, costs, images, sources = asyncio.run(get_report(query, report_type))\n",
-    "\n",
-    "    print(\"Report:\")\n",
-    "    print(report)\n",
-    "    print(\"\\nResearch Costs:\")\n",
-    "    print(costs)\n",
-    "    print(\"\\nResearch Images:\")\n",
-    "    print(images)\n",
-    "    print(\"\\nResearch Sources:\")\n",
-    "    print(sources)"
-   ]
-  }
- ],
- "metadata": {
-  "colab": {
-   "provenance": []
-  },
-  "kernelspec": {
-   "display_name": "Python 3",
-   "name": "python3"
-  },
-  "language_info": {
-   "name": "python"
-  }
- },
- "nbformat": 4,
- "nbformat_minor": 0
->>>>>>> 2f9a4795
 }