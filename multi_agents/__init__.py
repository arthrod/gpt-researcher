# multi_agents/__init__.py

from .agents import (
    ChiefEditorAgent,
    EditorAgent,
    PublisherAgent,
    ResearchAgent,
    ReviewerAgent,
    ReviserAgent,
    WriterAgent,
)
from .memory import DraftState, ResearchState

<<<<<<< HEAD
__all__ = ["ChiefEditorAgent", "DraftState", "ResearchState"]
=======
__all__ = [
    "ChiefEditorAgent",
    "DraftState",
    "EditorAgent",
    "PublisherAgent",
    "ResearchAgent",
    "ResearchState",
    "ReviewerAgent",
    "ReviserAgent",
    "WriterAgent"
]
>>>>>>> 2f9a4795
<|MERGE_RESOLUTION|>--- conflicted
+++ resolved
@@ -11,9 +11,6 @@
 )
 from .memory import DraftState, ResearchState
 
-<<<<<<< HEAD
-__all__ = ["ChiefEditorAgent", "DraftState", "ResearchState"]
-=======
 __all__ = [
     "ChiefEditorAgent",
     "DraftState",
@@ -23,6 +20,5 @@
     "ResearchState",
     "ReviewerAgent",
     "ReviserAgent",
-    "WriterAgent"
-]
->>>>>>> 2f9a4795
+    "WriterAgent",
+]