--- conflicted
+++ resolved
@@ -13,16 +13,9 @@
     "ChiefEditorAgent",
     "EditorAgent",
     "HumanAgent",
-<<<<<<< HEAD
+    "HumanAgent",
     "HumanAgent",
     "PublisherAgent",
     "ResearchAgent",
     "ReviewerAgent",
-=======
-    "PublisherAgent",
-    "ResearchAgent",
-    "ReviewerAgent",
-    "ReviserAgent",
-    "WriterAgent"
->>>>>>> 2f9a4795
 ]