<<<<<<< HEAD

=======
import pytest
>>>>>>> 2f9a4795
from pathlib import Path

import pytest

# Add the project root to Python path
project_root = Path(__file__).parent.parent
sys.path.append(str(project_root))

# Configure basic logging
logging.basicConfig(level=logging.INFO)
logger = logging.getLogger(__name__)


@pytest.mark.asyncio
async def test_researcher_logging():  # Renamed function to be more specific
    """
    Test suite for verifying the researcher's logging infrastructure.
    Ensures proper creation and formatting of log files.
    """
    try:
        # Import here to catch any import errors
        from backend.server.server_utils import Researcher

        logger.info("Successfully imported Researcher class")

        # Create a researcher instance with a logging-focused query
        researcher = Researcher(
            query="Test query for logging verification", report_type="research_report"
        )
        logger.info("Created Researcher instance")

        # Run the research
        report = await researcher.research()
        logger.info("Research completed successfully!")
        logger.info(f"Report length: {len(report)}")

        # Basic report assertions
        assert report is not None
        assert len(report) > 0

        # Detailed log file verification
        logs_dir = Path(project_root) / "logs"
        log_files = list(logs_dir.glob("research_*.log"))
        json_files = list(logs_dir.glob("research_*.json"))

        # Verify log files exist
        assert len(log_files) > 0, "No log files were created"
        assert len(json_files) > 0, "No JSON files were created"

        # Log the findings
        logger.info(f"\nFound {len(log_files)} log files:")
        for log_file in log_files:
            logger.info(f"- {log_file.name}")
            # Could add additional checks for log file format/content here

        logger.info(f"\nFound {len(json_files)} JSON files:")
        for json_file in json_files:
            logger.info(f"- {json_file.name}")
            # Could add additional checks for JSON file structure here

    except ImportError as e:
        logger.error(f"Import error: {e}")
        logger.error("Make sure gpt_researcher is installed and in your PYTHONPATH")
        raise
    except Exception as e:
        logger.error(f"Error during research: {e}")
        raise


if __name__ == "__main__":
    pytest.main([__file__])<|MERGE_RESOLUTION|>--- conflicted
+++ resolved
@@ -1,8 +1,3 @@
-<<<<<<< HEAD
-
-=======
-import pytest
->>>>>>> 2f9a4795
 from pathlib import Path
 
 import pytest
