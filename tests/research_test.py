--- conflicted
+++ resolved
@@ -14,29 +14,19 @@
 #### Test case 1 (original test case as control from https://docs.gptr.dev/docs/gpt-researcher/tailored-research)
 
 import asyncio
-<<<<<<< HEAD
 
-=======
->>>>>>> 2f9a4795
 from backend.server.server_utils import CustomLogsHandler  # Update import
 from gpt_researcher.agent import GPTResearcher  # Ensure this path is correct
 
 
 async def get_report(query: str, report_type: str, sources: list) -> str:
     custom_logs_handler = CustomLogsHandler(None, query)  # Pass query parameter
-<<<<<<< HEAD
     researcher = GPTResearcher(
         query=query,
         report_type=report_type,
         complement_source_urls=False,
         websocket=custom_logs_handler,
     )
-=======
-    researcher = GPTResearcher(query=query,
-                               report_type=report_type,
-                               complement_source_urls=False,
-                               websocket=custom_logs_handler)
->>>>>>> 2f9a4795
     await researcher.conduct_research()
     report = await researcher.write_report()
     return report, researcher
@@ -102,7 +92,6 @@
 #     print(f"\nLength of the context = {len(researcher.get_research_context())}") # Must say Non-zero value because the query is UNRELATED to the contents of the page, but the complement_source_urls is set which should make gptr do default web search to gather contexts
 
 
-
 # #### Test case 4 (Furthermore, GPTR will create more context in addition to source_urls if the complement_source_urls parameter is set allowing for a larger research scope)
 
 # from gpt_researcher.agent import GPTResearcher  # Ensure this path is correct
